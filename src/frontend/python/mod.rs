use pyo3::{
    prelude::*,
    types::{PyDict, PyList, PyLong, PyString},
};

use crate::{
    ast::{
        query::Queriable, Circuit, Constraint, ExposeOffset, FixedSignal, ForwardSignal,
        InternalSignal, Lookup, SharedSignal, StepType, StepTypeUUID, TransitionConstraint,
    },
    frontend::dsl::{StepTypeHandler, SuperCircuitContext},
    plonkish::{
        backend::{
            halo2::{
                chiquito2Halo2, chiquitoSuperCircuit2Halo2, ChiquitoHalo2, ChiquitoHalo2Circuit,
                ChiquitoHalo2SuperCircuit,
            },
            powdr_pil::chiquito2Pil,
        },
        compiler::{
            cell_manager::SingleRowCellManager, compile, config,
            step_selector::SimpleStepSelectorBuilder,
        },
        ir::{assignments::AssignmentGenerator, sc::MappingContext},
    },
    poly::Expr,
    util::{uuid, UUID},
    wit_gen::{StepInstance, TraceContext, TraceWitness},
};

use core::result::Result;
use halo2_proofs::{dev::MockProver, halo2curves::bn256::Fr};
use serde::de::{self, Deserialize, Deserializer, IgnoredAny, MapAccess, Visitor};
use std::{cell::RefCell, collections::HashMap, fmt, rc::Rc};

type CircuitMapStore = (
    Circuit<Fr, ()>,
    ChiquitoHalo2<Fr>,
    Option<AssignmentGenerator<Fr, ()>>,
);
type CircuitMap = RefCell<HashMap<UUID, CircuitMapStore>>;

thread_local! {
    pub static CIRCUIT_MAP: CircuitMap = RefCell::new(HashMap::new());
}

/// Parses JSON into `ast::Circuit` and compile. Generates a Rust UUID. Inserts tuple of
/// (`ast::Circuit`, `ChiquitoHalo2`, `AssignmentGenerator`, _) to `CIRCUIT_MAP` with the Rust UUID
/// as the key. Return the Rust UUID to Python. The last field of the tuple, `TraceWitness`, is left
/// as None, for `chiquito_add_witness_to_rust_id` to insert.
pub fn chiquito_ast_to_halo2(ast_json: &str) -> UUID {
    let circuit: Circuit<Fr, ()> =
        serde_json::from_str(ast_json).expect("Json deserialization to Circuit failed.");

    let config = config(SingleRowCellManager {}, SimpleStepSelectorBuilder {});
    let (chiquito, assignment_generator) = compile(config, &circuit);
    let chiquito_halo2 = chiquito2Halo2(chiquito);
    let uuid = uuid();

    CIRCUIT_MAP.with(|circuit_map| {
        circuit_map
            .borrow_mut()
            .insert(uuid, (circuit, chiquito_halo2, assignment_generator));
    });

    uuid
}

// Internal function called by `sub_circuit` function in Python frontend. Used in conjunction with
// the super circuit only. Parses AST JSON and stores AST in `CIRCUIT_MAP` without compiling it.
// Compilation is done by `chiquito_super_circuit_halo2_mock_prover`.
pub fn chiquito_ast_map_store(ast_json: &str) -> UUID {
    let circuit: Circuit<Fr, ()> =
        serde_json::from_str(ast_json).expect("Json deserialization to Circuit failed.");

    let uuid = uuid();

    CIRCUIT_MAP.with(|circuit_map| {
        circuit_map
            .borrow_mut()
            .insert(uuid, (circuit, ChiquitoHalo2::default(), None));
    });

    uuid
}

pub fn chiquito_ast_to_pil(witness_json: &str, rust_id: UUID, circuit_name: &str) -> String {
    let trace_witness: TraceWitness<Fr> =
        serde_json::from_str(witness_json).expect("Json deserialization to TraceWitness failed.");
    let (ast, _, _) = rust_id_to_halo2(rust_id);

    chiquito2Pil(ast, Some(trace_witness), circuit_name.to_string())
}

fn add_assignment_generator_to_rust_id(
    assignment_generator: AssignmentGenerator<Fr, ()>,
    rust_id: UUID,
) {
    CIRCUIT_MAP.with(|circuit_map| {
        let mut circuit_map = circuit_map.borrow_mut();
        let circuit_map_store = circuit_map.get_mut(&rust_id).unwrap();
        circuit_map_store.2 = Some(assignment_generator);
    });
}

/// Compile a `ChiquitoHalo2SuperCircuit` object from a list of `rust_ids`, each corresponding to a
/// sub-circuit. The `ChiquitoHalo2SuperCircuit` object is then passed to `MockProver` for
/// verification. `TraceWitness`, if any, should have been inserted to each rust_id prior to
/// invoking this function.
pub fn chiquito_super_circuit_halo2_mock_prover(
    rust_ids: Vec<UUID>,
    super_witness: HashMap<UUID, &str>,
    k: usize,
) {
    let mut super_circuit_ctx = SuperCircuitContext::<Fr, ()>::default();

    // super_circuit def
    let config = config(SingleRowCellManager {}, SimpleStepSelectorBuilder {});
    for rust_id in rust_ids.clone() {
        let circuit_map_store = rust_id_to_halo2(rust_id);
        let (circuit, _, _) = circuit_map_store;
        let assignment = super_circuit_ctx.sub_circuit_with_ast(config.clone(), circuit);
        add_assignment_generator_to_rust_id(assignment, rust_id);
    }

    let super_circuit = super_circuit_ctx.compile();
    let compiled = chiquitoSuperCircuit2Halo2(&super_circuit);

    let mut mapping_ctx = MappingContext::default();
    for rust_id in rust_ids {
        let circuit_map_store = rust_id_to_halo2(rust_id);
        let (_, _, assignment_generator) = circuit_map_store;

        if let Some(witness_json) = super_witness.get(&rust_id) {
            let witness: TraceWitness<Fr> = serde_json::from_str(witness_json)
                .expect("Json deserialization to TraceWitness failed.");
            mapping_ctx.map_with_witness(&assignment_generator.unwrap(), witness);
        }
    }

    let super_assignments = mapping_ctx.get_super_assignments();

    let circuit = ChiquitoHalo2SuperCircuit::new(compiled, super_assignments);

    let prover = MockProver::<Fr>::run(k as u32, &circuit, circuit.instance()).unwrap();

    let result = prover.verify_par();

    println!("result = {:#?}", result);

    if let Err(failures) = &result {
        for failure in failures.iter() {
            println!("{}", failure);
        }
    }
}

/// Returns the (`ast::Circuit`, `ChiquitoHalo2`, `AssignmentGenerator`, `TraceWitness`) tuple
/// corresponding to `rust_id`.
fn rust_id_to_halo2(uuid: UUID) -> CircuitMapStore {
    CIRCUIT_MAP.with(|circuit_map| {
        let circuit_map = circuit_map.borrow();
        circuit_map.get(&uuid).unwrap().clone()
    })
}

/// Runs `MockProver` for a single circuit given JSON of `TraceWitness` and `rust_id` of the
/// circuit.
pub fn chiquito_halo2_mock_prover(witness_json: &str, rust_id: UUID, k: usize) {
    let trace_witness: TraceWitness<Fr> =
        serde_json::from_str(witness_json).expect("Json deserialization to TraceWitness failed.");
    let (_, compiled, assignment_generator) = rust_id_to_halo2(rust_id);
    let circuit: ChiquitoHalo2Circuit<_> = ChiquitoHalo2Circuit::new(
        compiled,
        assignment_generator.map(|g| g.generate_with_witness(trace_witness)),
    );

    let prover = MockProver::<Fr>::run(k as u32, &circuit, circuit.instance()).unwrap();

    let result = prover.verify_par();

    println!("{:#?}", result);

    if let Err(failures) = &result {
        for failure in failures.iter() {
            println!("{}", failure);
        }
    }
}

struct CircuitVisitor;

impl<'de> Visitor<'de> for CircuitVisitor {
    type Value = Circuit<Fr, ()>;

    fn expecting(&self, formatter: &mut fmt::Formatter) -> fmt::Result {
        formatter.write_str("struct Cricuit")
    }

    fn visit_map<A>(self, mut map: A) -> Result<Circuit<Fr, ()>, A::Error>
    where
        A: MapAccess<'de>,
    {
        let mut step_types = None;
        let mut forward_signals = None;
        let mut shared_signals = None;
        let mut fixed_signals = None;
        let mut exposed = None;
        let mut annotations = None;
        let mut fixed_assignments = None;
        let mut first_step = None;
        let mut last_step = None;
        let mut num_steps = None;
        let mut q_enable = None;
        let mut id = None;

        while let Some(key) = map.next_key::<String>()? {
            match key.as_str() {
                "step_types" => {
                    if step_types.is_some() {
                        return Err(de::Error::duplicate_field("step_types"));
                    }
                    step_types = Some(map.next_value::<HashMap<UUID, StepType<Fr>>>()?);
                }
                "forward_signals" => {
                    if forward_signals.is_some() {
                        return Err(de::Error::duplicate_field("forward_signals"));
                    }
                    forward_signals = Some(map.next_value::<Vec<ForwardSignal>>()?);
                }
                "shared_signals" => {
                    if shared_signals.is_some() {
                        return Err(de::Error::duplicate_field("shared_signals"));
                    }
                    shared_signals = Some(map.next_value::<Vec<SharedSignal>>()?);
                }
                "fixed_signals" => {
                    if fixed_signals.is_some() {
                        return Err(de::Error::duplicate_field("fixed_signals"));
                    }
                    fixed_signals = Some(map.next_value::<Vec<FixedSignal>>()?);
                }
                "exposed" => {
                    if exposed.is_some() {
                        return Err(de::Error::duplicate_field("exposed"));
                    }
                    exposed = Some(map.next_value::<Vec<(Queriable<Fr>, ExposeOffset)>>()?);
                }
                "annotations" => {
                    if annotations.is_some() {
                        return Err(de::Error::duplicate_field("annotations"));
                    }
                    annotations = Some(map.next_value::<HashMap<UUID, String>>()?);
                }
                "fixed_assignments" => {
                    if fixed_assignments.is_some() {
                        return Err(de::Error::duplicate_field("fixed_assignments"));
                    }
                    fixed_assignments =
                        Some(map.next_value::<Option<HashMap<UUID, (Queriable<Fr>, Vec<Fr>)>>>()?);
                }
                "first_step" => {
                    if first_step.is_some() {
                        return Err(de::Error::duplicate_field("first_step"));
                    }
                    first_step = Some(map.next_value::<Option<StepTypeUUID>>()?);
                }
                "last_step" => {
                    if last_step.is_some() {
                        return Err(de::Error::duplicate_field("last_step"));
                    }
                    last_step = Some(map.next_value::<Option<StepTypeUUID>>()?);
                }
                "num_steps" => {
                    if num_steps.is_some() {
                        return Err(de::Error::duplicate_field("num_steps"));
                    }
                    num_steps = Some(map.next_value::<usize>()?);
                }
                "q_enable" => {
                    if q_enable.is_some() {
                        return Err(de::Error::duplicate_field("q_enable"));
                    }
                    q_enable = Some(map.next_value::<bool>()?);
                }
                "id" => {
                    if id.is_some() {
                        return Err(de::Error::duplicate_field("id"));
                    }
                    id = Some(map.next_value()?);
                }
                _ => {
                    return Err(de::Error::unknown_field(
                        &key,
                        &[
                            "step_types",
                            "forward_signals",
                            "shared_signals",
                            "fixed_signals",
                            "exposed",
                            "annotations",
                            "fixed_assignments",
                            "first_step",
                            "last_step",
                            "num_steps",
                            "q_enable",
                            "id",
                        ],
                    ))
                }
            }
        }
        let step_types = step_types
            .ok_or_else(|| de::Error::missing_field("step_types"))?
            .into_iter()
            .map(|(k, v)| (k, Rc::new(v)))
            .collect();
        let forward_signals =
            forward_signals.ok_or_else(|| de::Error::missing_field("forward_signals"))?;
        let shared_signals =
            shared_signals.ok_or_else(|| de::Error::missing_field("shared_signals"))?;
        let fixed_signals =
            fixed_signals.ok_or_else(|| de::Error::missing_field("fixed_signals"))?;
        let exposed = exposed.ok_or_else(|| de::Error::missing_field("exposed"))?;
        let annotations = annotations.ok_or_else(|| de::Error::missing_field("annotations"))?;
        let fixed_assignments = fixed_assignments
            .ok_or_else(|| de::Error::missing_field("fixed_assignments"))?
            .map(|inner| inner.into_values().collect());
        let first_step = first_step.ok_or_else(|| de::Error::missing_field("first_step"))?;
        let last_step = last_step.ok_or_else(|| de::Error::missing_field("last_step"))?;
        let num_steps = num_steps.ok_or_else(|| de::Error::missing_field("num_steps"))?;
        let q_enable = q_enable.ok_or_else(|| de::Error::missing_field("q_enable"))?;
        let id = id.ok_or_else(|| de::Error::missing_field("id"))?;

        Ok(Circuit {
            step_types,
            forward_signals,
            shared_signals,
            fixed_signals,
            halo2_advice: Default::default(),
            halo2_fixed: Default::default(),
            exposed,
            num_steps,
            annotations,
            trace: Some(Rc::new(|_: &mut TraceContext<_>, _: _| {})),
            fixed_assignments,
            first_step,
            last_step,
            q_enable,
            id,
        })
    }
}
struct StepTypeVisitor;

impl<'de> Visitor<'de> for StepTypeVisitor {
    type Value = StepType<Fr>;

    fn expecting(&self, formatter: &mut fmt::Formatter) -> fmt::Result {
        formatter.write_str("struct StepType")
    }

    fn visit_map<A>(self, mut map: A) -> Result<StepType<Fr>, A::Error>
    where
        A: MapAccess<'de>,
    {
        let mut id = None;
        let mut name = None;
        let mut signals = None;
        let mut constraints = None;
        let mut transition_constraints = None;
        let mut lookups = None;
        let mut annotations = None;

        while let Some(key) = map.next_key::<String>()? {
            match key.as_str() {
                "id" => {
                    if id.is_some() {
                        return Err(de::Error::duplicate_field("id"));
                    }
                    id = Some(map.next_value()?);
                }
                "name" => {
                    if name.is_some() {
                        return Err(de::Error::duplicate_field("name"));
                    }
                    name = Some(map.next_value::<String>()?);
                }
                "signals" => {
                    if signals.is_some() {
                        return Err(de::Error::duplicate_field("signals"));
                    }
                    signals = Some(map.next_value::<Vec<InternalSignal>>()?);
                }
                "constraints" => {
                    if constraints.is_some() {
                        return Err(de::Error::duplicate_field("constraints"));
                    }
                    constraints = Some(map.next_value::<Vec<Constraint<Fr>>>()?);
                }
                "transition_constraints" => {
                    if transition_constraints.is_some() {
                        return Err(de::Error::duplicate_field("transition_constraints"));
                    }
                    transition_constraints =
                        Some(map.next_value::<Vec<TransitionConstraint<Fr>>>()?);
                }
                "lookups" => {
                    if lookups.is_some() {
                        return Err(de::Error::duplicate_field("lookups"));
                    }
                    lookups = Some(map.next_value::<Vec<Lookup<Fr>>>()?);
                }
                "annotations" => {
                    if annotations.is_some() {
                        return Err(de::Error::duplicate_field("annotations"));
                    }
                    annotations = Some(map.next_value::<HashMap<UUID, String>>()?);
                }
                _ => {
                    return Err(de::Error::unknown_field(
                        &key,
                        &[
                            "id",
                            "name",
                            "signals",
                            "constraints",
                            "transition_constraints",
                            "lookups",
                            "annotations",
                        ],
                    ))
                }
            }
        }
        let id = id.ok_or_else(|| de::Error::missing_field("id"))?;
        let name = name.ok_or_else(|| de::Error::missing_field("name"))?;
        let signals = signals.ok_or_else(|| de::Error::missing_field("signals"))?;
        let constraints = constraints.ok_or_else(|| de::Error::missing_field("constraints"))?;
        let transition_constraints = transition_constraints
            .ok_or_else(|| de::Error::missing_field("transition_constraints"))?;
        let lookups = lookups.ok_or_else(|| de::Error::missing_field("lookups"))?;
        let annotations = annotations.ok_or_else(|| de::Error::missing_field("annotations"))?;

        let mut step_type = StepType::<Fr>::new(id, name);
        step_type.signals = signals;
        step_type.constraints = constraints;
        step_type.transition_constraints = transition_constraints;
        step_type.lookups = lookups;
        step_type.annotations = annotations;

        Ok(step_type)
    }
}

macro_rules! impl_visitor_constraint_transition {
    ($name:ident, $type:ty, $display:expr) => {
        struct $name;

        impl<'de> Visitor<'de> for $name {
            type Value = $type;

            fn expecting(&self, formatter: &mut fmt::Formatter) -> fmt::Result {
                formatter.write_str($display)
            }

            fn visit_map<A>(self, mut map: A) -> Result<$type, A::Error>
            where
                A: MapAccess<'de>,
            {
                let mut annotation = None;
                let mut expr = None;
                while let Some(key) = map.next_key::<String>()? {
                    match key.as_str() {
                        "annotation" => {
                            if annotation.is_some() {
                                return Err(de::Error::duplicate_field("annotation"));
                            }
                            annotation = Some(map.next_value::<String>()?);
                        }
                        "expr" => {
                            if expr.is_some() {
                                return Err(de::Error::duplicate_field("expr"));
                            }
                            expr = Some(map.next_value::<Expr<Fr, Queriable<Fr>>>()?);
                        }
                        _ => return Err(de::Error::unknown_field(&key, &["annotation", "expr"])),
                    }
                }
                let annotation =
                    annotation.ok_or_else(|| de::Error::missing_field("annotation"))?;
                let expr = expr.ok_or_else(|| de::Error::missing_field("expr"))?;
                Ok(Self::Value { annotation, expr })
            }
        }
    };
}

impl_visitor_constraint_transition!(ConstraintVisitor, Constraint<Fr>, "struct Constraint");
impl_visitor_constraint_transition!(
    TransitionConstraintVisitor,
    TransitionConstraint<Fr>,
    "struct TransitionConstraint"
);

struct LookupVisitor;

impl<'de> Visitor<'de> for LookupVisitor {
    type Value = Lookup<Fr>;

    fn expecting(&self, formatter: &mut fmt::Formatter) -> fmt::Result {
        formatter.write_str("struct Lookup")
    }

    fn visit_map<A>(self, mut map: A) -> Result<Lookup<Fr>, A::Error>
    where
        A: MapAccess<'de>,
    {
        let mut annotation = None;
        let mut exprs = None;
        let mut enable = None;
        while let Some(key) = map.next_key::<String>()? {
            match key.as_str() {
                "annotation" => {
                    if annotation.is_some() {
                        return Err(de::Error::duplicate_field("annotation"));
                    }
                    annotation = Some(map.next_value::<String>()?);
                }
                "exprs" => {
                    if exprs.is_some() {
                        return Err(de::Error::duplicate_field("exprs"));
                    }
                    exprs =
                        Some(map.next_value::<Vec<(Constraint<Fr>, Expr<Fr, Queriable<Fr>>)>>()?);
                }
                "enable" => {
                    if enable.is_some() {
                        return Err(de::Error::duplicate_field("enable"));
                    }
                    enable = Some(map.next_value::<Option<Constraint<Fr>>>()?);
                }
                _ => {
                    return Err(de::Error::unknown_field(
                        &key,
                        &["annotation", "exprs", "enable"],
                    ))
                }
            }
        }
        let annotation = annotation.ok_or_else(|| de::Error::missing_field("annotation"))?;
        let exprs = exprs.ok_or_else(|| de::Error::missing_field("exprs"))?;
        let enable = enable.ok_or_else(|| de::Error::missing_field("enable"))?;
        Ok(Self::Value {
            annotation,
            exprs,
            enable,
        })
    }
}

struct ExprVisitor;

impl<'de> Visitor<'de> for ExprVisitor {
    type Value = Expr<Fr, Queriable<Fr>>;

    fn expecting(&self, formatter: &mut fmt::Formatter) -> fmt::Result {
        formatter.write_str("enum Expr")
    }

    fn visit_map<A>(self, mut map: A) -> Result<Expr<Fr, Queriable<Fr>>, A::Error>
    where
        A: MapAccess<'de>,
    {
        let key: String = map
            .next_key()?
            .ok_or_else(|| de::Error::custom("map is empty"))?;
        match key.as_str() {
            "Const" => map.next_value().map(Expr::Const),
            "Sum" => map.next_value().map(Expr::Sum),
            "Mul" => map.next_value().map(Expr::Mul),
            "Neg" => map.next_value().map(Expr::Neg),
            "Pow" => map.next_value().map(|(expr, pow)| Expr::Pow(expr, pow)),
            "Internal" => map
                .next_value()
                .map(|signal| Expr::Query(Queriable::Internal(signal))),
            "Forward" => map
                .next_value()
                .map(|(signal, rotation)| Expr::Query(Queriable::Forward(signal, rotation))),
            "Shared" => map
                .next_value()
                .map(|(signal, rotation)| Expr::Query(Queriable::Shared(signal, rotation))),
            "Fixed" => map
                .next_value()
                .map(|(signal, rotation)| Expr::Query(Queriable::Fixed(signal, rotation))),
            "StepTypeNext" => map
                .next_value()
                .map(|step_type| Expr::Query(Queriable::StepTypeNext(step_type))),
            _ => Err(de::Error::unknown_variant(
                &key,
                &[
                    "Const",
                    "Sum",
                    "Mul",
                    "Neg",
                    "Pow",
                    "Internal",
                    "Forward",
                    "Shared",
                    "Fixed",
                    "StepTypeNext",
                ],
            )),
        }
    }
}

struct QueriableVisitor;

impl<'de> Visitor<'de> for QueriableVisitor {
    type Value = Queriable<Fr>;

    fn expecting(&self, formatter: &mut fmt::Formatter) -> fmt::Result {
        formatter.write_str("enum Queriable")
    }

    fn visit_map<A>(self, mut map: A) -> Result<Queriable<Fr>, A::Error>
    where
        A: MapAccess<'de>,
    {
        let key: String = map
            .next_key()?
            .ok_or_else(|| de::Error::custom("map is empty"))?;
        match key.as_str() {
            "Internal" => map.next_value().map(Queriable::Internal),
            "Forward" => map
                .next_value()
                .map(|(signal, rotation)| Queriable::Forward(signal, rotation)),
            "Shared" => map
                .next_value()
                .map(|(signal, rotation)| Queriable::Shared(signal, rotation)),
            "Fixed" => map
                .next_value()
                .map(|(signal, rotation)| Queriable::Fixed(signal, rotation)),
            "StepTypeNext" => map.next_value().map(Queriable::StepTypeNext),
            _ => Err(de::Error::unknown_variant(
                &key,
                &["Internal", "Forward", "Shared", "Fixed", "StepTypeNext"],
            )),
        }
    }
}

struct ExposeOffsetVisitor;

impl<'de> Visitor<'de> for ExposeOffsetVisitor {
    type Value = ExposeOffset;

    fn expecting(&self, formatter: &mut fmt::Formatter) -> fmt::Result {
        formatter.write_str("enum ExposeOffset")
    }

    fn visit_map<A>(self, mut map: A) -> Result<ExposeOffset, A::Error>
    where
        A: MapAccess<'de>,
    {
        let key: String = map
            .next_key()?
            .ok_or_else(|| de::Error::custom("map is empty"))?;
        match key.as_str() {
            "First" => {
                let _ = map.next_value::<IgnoredAny>()?;
                Ok(ExposeOffset::First)
            }
            "Last" => {
                let _ = map.next_value::<IgnoredAny>()?;
                Ok(ExposeOffset::Last)
            }
            "Step" => map.next_value().map(ExposeOffset::Step),
            _ => Err(de::Error::unknown_variant(&key, &["First", "Last", "Step"])),
        }
    }
}

macro_rules! impl_visitor_internal_fixed_steptypehandler {
    ($name:ident, $type:ty, $display:expr) => {
        struct $name;

        impl<'de> Visitor<'de> for $name {
            type Value = $type;

            fn expecting(&self, formatter: &mut fmt::Formatter) -> fmt::Result {
                formatter.write_str($display)
            }

            fn visit_map<A>(self, mut map: A) -> Result<$type, A::Error>
            where
                A: MapAccess<'de>,
            {
                let mut id = None;
                let mut annotation = None;
                while let Some(key) = map.next_key::<String>()? {
                    match key.as_str() {
                        "id" => {
                            if id.is_some() {
                                return Err(de::Error::duplicate_field("id"));
                            }
                            id = Some(map.next_value()?);
                        }
                        "annotation" => {
                            if annotation.is_some() {
                                return Err(de::Error::duplicate_field("annotation"));
                            }
                            annotation = Some(map.next_value::<String>()?);
                        }
                        _ => return Err(de::Error::unknown_field(&key, &["id", "annotation"])),
                    }
                }
                let id = id.ok_or_else(|| de::Error::missing_field("id"))?;
                let annotation =
                    annotation.ok_or_else(|| de::Error::missing_field("annotation"))?;
                Ok(<$type>::new_with_id(id, annotation))
            }
        }
    };
}

impl_visitor_internal_fixed_steptypehandler!(
    InternalSignalVisitor,
    InternalSignal,
    "struct InternalSignal"
);
impl_visitor_internal_fixed_steptypehandler!(FixedSignalVisitor, FixedSignal, "struct FixedSignal");
impl_visitor_internal_fixed_steptypehandler!(
    StepTypeHandlerVisitor,
    StepTypeHandler,
    "struct StepTypeHandler"
);

macro_rules! impl_visitor_forward_shared {
    ($name:ident, $type:ty, $display:expr) => {
        struct $name;

        impl<'de> Visitor<'de> for $name {
            type Value = $type;

            fn expecting(&self, formatter: &mut fmt::Formatter) -> fmt::Result {
                formatter.write_str($display)
            }

            fn visit_map<A>(self, mut map: A) -> Result<$type, A::Error>
            where
                A: MapAccess<'de>,
            {
                let mut id = None;
                let mut phase = None;
                let mut annotation = None;
                while let Some(key) = map.next_key::<String>()? {
                    match key.as_str() {
                        "id" => {
                            if id.is_some() {
                                return Err(de::Error::duplicate_field("id"));
                            }
                            id = Some(map.next_value()?);
                        }
                        "phase" => {
                            if phase.is_some() {
                                return Err(de::Error::duplicate_field("phase"));
                            }
                            phase = Some(map.next_value()?);
                        }
                        "annotation" => {
                            if annotation.is_some() {
                                return Err(de::Error::duplicate_field("annotation"));
                            }
                            annotation = Some(map.next_value::<String>()?);
                        }
                        _ => {
                            return Err(de::Error::unknown_field(
                                &key,
                                &["id", "phase", "annotation"],
                            ))
                        }
                    }
                }
                let id = id.ok_or_else(|| de::Error::missing_field("id"))?;
                let phase = phase.ok_or_else(|| de::Error::missing_field("phase"))?;
                let annotation =
                    annotation.ok_or_else(|| de::Error::missing_field("annotation"))?;
                Ok(<$type>::new_with_id(id, phase, annotation))
            }
        }
    };
}

impl_visitor_forward_shared!(ForwardSignalVisitor, ForwardSignal, "struct ForwardSignal");
impl_visitor_forward_shared!(SharedSignalVisitor, SharedSignal, "struct SharedSignal");

struct TraceWitnessVisitor;

impl<'de> Visitor<'de> for TraceWitnessVisitor {
    type Value = TraceWitness<Fr>;

    fn expecting(&self, formatter: &mut fmt::Formatter) -> fmt::Result {
        formatter.write_str("struct TraceWitness")
    }

    fn visit_map<A>(self, mut map: A) -> Result<TraceWitness<Fr>, A::Error>
    where
        A: MapAccess<'de>,
    {
        let mut step_instances = None;

        while let Some(key) = map.next_key::<String>()? {
            match key.as_str() {
                "step_instances" => {
                    if step_instances.is_some() {
                        return Err(de::Error::duplicate_field("step_instances"));
                    }
                    step_instances = Some(map.next_value()?);
                }
                _ => return Err(de::Error::unknown_field(&key, &["step_instances"])),
            }
        }
        let step_instances =
            step_instances.ok_or_else(|| de::Error::missing_field("step_instances"))?;
        Ok(Self::Value { step_instances })
    }
}

struct StepInstanceVisitor;

impl<'de> Visitor<'de> for StepInstanceVisitor {
    type Value = StepInstance<Fr>;

    fn expecting(&self, formatter: &mut fmt::Formatter) -> fmt::Result {
        formatter.write_str("struct StepInstance")
    }

    fn visit_map<A>(self, mut map: A) -> Result<StepInstance<Fr>, A::Error>
    where
        A: MapAccess<'de>,
    {
        let mut step_type_uuid = None;
        let mut assignments = None;

        while let Some(key) = map.next_key::<String>()? {
            match key.as_str() {
                "step_type_uuid" => {
                    if step_type_uuid.is_some() {
                        return Err(de::Error::duplicate_field("step_type_uuid"));
                    }
                    step_type_uuid = Some(map.next_value()?);
                }
                "assignments" => {
                    if assignments.is_some() {
                        return Err(de::Error::duplicate_field("assignments"));
                    }
                    assignments = Some(map.next_value::<HashMap<UUID, (Queriable<Fr>, Fr)>>()?);
                }
                _ => {
                    return Err(de::Error::unknown_field(
                        &key,
                        &["step_type_uuid", "assignments"],
                    ))
                }
            }
        }
        let step_type_uuid =
            step_type_uuid.ok_or_else(|| de::Error::missing_field("step_type_uuid"))?;

        let assignments: HashMap<Queriable<Fr>, Fr> = assignments
            .ok_or_else(|| de::Error::missing_field("assignments"))?
            .into_values()
            .collect();

        Ok(Self::Value {
            step_type_uuid,
            assignments,
        })
    }
}

macro_rules! impl_deserialize {
    ($name:ident, $type:ty) => {
        impl<'de> Deserialize<'de> for $type {
            fn deserialize<D>(deserializer: D) -> Result<$type, D::Error>
            where
                D: Deserializer<'de>,
            {
                deserializer.deserialize_map($name)
            }
        }
    };
}

impl_deserialize!(ExprVisitor, Expr<Fr, Queriable<Fr>>);
impl_deserialize!(QueriableVisitor, Queriable<Fr>);
impl_deserialize!(ExposeOffsetVisitor, ExposeOffset);
impl_deserialize!(InternalSignalVisitor, InternalSignal);
impl_deserialize!(FixedSignalVisitor, FixedSignal);
impl_deserialize!(ForwardSignalVisitor, ForwardSignal);
impl_deserialize!(SharedSignalVisitor, SharedSignal);
impl_deserialize!(StepTypeHandlerVisitor, StepTypeHandler);
impl_deserialize!(ConstraintVisitor, Constraint<Fr>);
impl_deserialize!(TransitionConstraintVisitor, TransitionConstraint<Fr>);
impl_deserialize!(StepTypeVisitor, StepType<Fr>);
impl_deserialize!(TraceWitnessVisitor, TraceWitness<Fr>);
impl_deserialize!(StepInstanceVisitor, StepInstance<Fr>);
impl_deserialize!(LookupVisitor, Lookup<Fr>);

impl<'de> Deserialize<'de> for Circuit<Fr, ()> {
    fn deserialize<D>(deserializer: D) -> Result<Circuit<Fr, ()>, D::Error>
    where
        D: Deserializer<'de>,
    {
        deserializer.deserialize_map(CircuitVisitor)
    }
}

#[cfg(test)]
mod tests {
    use super::*;
    #[test]
    fn test_trace_witness() {
        let json = r#"
        {
            "step_instances": [
                {
                    "step_type_uuid": 270606747459021742275781620564109167114,
                    "assignments": {
                        "270606737951642240564318377467548666378": [
                            {
                                "Forward": [
                                    {
                                        "id": 270606737951642240564318377467548666378,
                                        "phase": 0,
                                        "annotation": "a"
                                    },
                                    false
                                ]
                            },
                            [
                                55,
                                0,
                                0,
                                0
                            ]
                        ],
                        "270606743497613616562965561253747624458": [
                            {
                                "Forward": [
                                    {
                                        "id": 270606743497613616562965561253747624458,
                                        "phase": 0,
                                        "annotation": "b"
                                    },
                                    false
                                ]
                            },
                            [
                                89,
                                0,
                                0,
                                0
                            ]
                        ],
                        "270606753004993118272949371872716917258": [
                            {
                                "Internal": {
                                    "id": 270606753004993118272949371872716917258,
                                    "annotation": "c"
                                }
                            },
                            [
                                144,
                                0,
                                0,
                                0
                            ]
                        ]
                    }
                },
                {
                    "step_type_uuid": 270606783111694873693576112554652600842,
                    "assignments": {
                        "270606737951642240564318377467548666378": [
                            {
                                "Forward": [
                                    {
                                        "id": 270606737951642240564318377467548666378,
                                        "phase": 0,
                                        "annotation": "a"
                                    },
                                    false
                                ]
                            },
                            [
                                89,
                                0,
                                0,
                                0
                            ]
                        ],
                        "270606743497613616562965561253747624458": [
                            {
                                "Forward": [
                                    {
                                        "id": 270606743497613616562965561253747624458,
                                        "phase": 0,
                                        "annotation": "b"
                                    },
                                    false
                                ]
                            },
                            [
                                144,
                                0,
                                0,
                                0
                            ]
                        ],
                        "270606786280821374261518951164072823306": [
                            {
                                "Internal": {
                                    "id": 270606786280821374261518951164072823306,
                                    "annotation": "c"
                                }
                            },
                            [
                                233,
                                0,
                                0,
                                0
                            ]
                        ]
                    }
                }
            ]
        }
        "#;
        let trace_witness: TraceWitness<Fr> = serde_json::from_str(json).unwrap();
        println!("{:?}", trace_witness);
    }

    #[test]
    fn test_expose_offset() {
        let mut json = r#"
        {
            "Step": 1
        }
        "#;
        let _: ExposeOffset = serde_json::from_str(json).unwrap();
        json = r#"
        {
            "Last": -1
        }
        "#;
        let _: ExposeOffset = serde_json::from_str(json).unwrap();
        json = r#"
        {
            "First": 1
        }
        "#;
        let _: ExposeOffset = serde_json::from_str(json).unwrap();
    }

    #[test]
    fn test_circuit() {
        let json = r#"
        {
            "step_types": {
                "258869595755756204079859764249309612554": {
                    "id": 258869595755756204079859764249309612554,
                    "name": "fibo_first_step",
                    "signals": [
                        {
                            "id": 258869599717164329791616633222308956682,
                            "annotation": "c"
                        }
                    ],
                    "constraints": [
                        {
                            "annotation": "(a == 1)",
                            "expr": {
                                "Sum": [
                                    {
                                        "Forward": [
                                            {
                                                "id": 258869580702405326369584955980151130634,
                                                "phase": 0,
                                                "annotation": "a"
                                            },
                                            false
                                        ]
                                    },
                                    {
                                        "Neg": {
                                            "Const": [
                                                1,
                                                0,
                                                0,
                                                0
                                            ]
                                        }
                                    }
                                ]
                            }
                        },
                        {
                            "annotation": "(b == 1)",
                            "expr": {
                                "Sum": [
                                    {
                                        "Forward": [
                                            {
                                                "id": 258869587040658327507391136965088381450,
                                                "phase": 0,
                                                "annotation": "b"
                                            },
                                            false
                                        ]
                                    },
                                    {
                                        "Neg": {
                                            "Const": [
                                                1,
                                                0,
                                                0,
                                                0
                                            ]
                                        }
                                    }
                                ]
                            }
                        },
                        {
                            "annotation": "((a + b) == c)",
                            "expr": {
                                "Sum": [
                                    {
                                        "Forward": [
                                            {
                                                "id": 258869580702405326369584955980151130634,
                                                "phase": 0,
                                                "annotation": "a"
                                            },
                                            false
                                        ]
                                    },
                                    {
                                        "Forward": [
                                            {
                                                "id": 258869587040658327507391136965088381450,
                                                "phase": 0,
                                                "annotation": "b"
                                            },
                                            false
                                        ]
                                    },
                                    {
                                        "Neg": {
                                            "Internal": {
                                                "id": 258869599717164329791616633222308956682,
                                                "annotation": "c"
                                            }
                                        }
                                    }
                                ]
                            }
                        }
                    ],
                    "transition_constraints": [
                        {
                            "annotation": "(b == next(a))",
                            "expr": {
                                "Sum": [
                                    {
                                        "Forward": [
                                            {
                                                "id": 258869587040658327507391136965088381450,
                                                "phase": 0,
                                                "annotation": "b"
                                            },
                                            false
                                        ]
                                    },
                                    {
                                        "Neg": {
                                            "Forward": [
                                                {
                                                    "id": 258869580702405326369584955980151130634,
                                                    "phase": 0,
                                                    "annotation": "a"
                                                },
                                                true
                                            ]
                                        }
                                    }
                                ]
                            }
                        },
                        {
                            "annotation": "(c == next(b))",
                            "expr": {
                                "Sum": [
                                    {
                                        "Internal": {
                                            "id": 258869599717164329791616633222308956682,
                                            "annotation": "c"
                                        }
                                    },
                                    {
                                        "Neg": {
                                            "Forward": [
                                                {
                                                    "id": 258869587040658327507391136965088381450,
                                                    "phase": 0,
                                                    "annotation": "b"
                                                },
                                                true
                                            ]
                                        }
                                    }
                                ]
                            }
                        },
                        {
                            "annotation": "(n == next(n))",
                            "expr": {
                                "Sum": [
                                    {
                                        "Forward": [
                                            {
                                                "id": 258869589417503202934383108674030275082,
                                                "phase": 0,
                                                "annotation": "n"
                                            },
                                            false
                                        ]
                                    },
                                    {
                                        "Neg": {
                                            "Forward": [
                                                {
                                                    "id": 258869589417503202934383108674030275082,
                                                    "phase": 0,
                                                    "annotation": "n"
                                                },
                                                true
                                            ]
                                        }
                                    }
                                ]
                            }
                        }
                    ],
                    "lookups": [],
                    "annotations": {
                        "258869599717164329791616633222308956682": "c"
                    }
                },
                "258869628239302834927102989021255174666": {
                    "id": 258869628239302834927102989021255174666,
                    "name": "fibo_step",
                    "signals": [
                        {
                            "id": 258869632200710960639812650790420089354,
                            "annotation": "c"
                        }
                    ],
                    "constraints": [
                        {
                            "annotation": "((a + b) == c)",
                            "expr": {
                                "Sum": [
                                    {
                                        "Forward": [
                                            {
                                                "id": 258869580702405326369584955980151130634,
                                                "phase": 0,
                                                "annotation": "a"
                                            },
                                            false
                                        ]
                                    },
                                    {
                                        "Forward": [
                                            {
                                                "id": 258869587040658327507391136965088381450,
                                                "phase": 0,
                                                "annotation": "b"
                                            },
                                            false
                                        ]
                                    },
                                    {
                                        "Neg": {
                                            "Internal": {
                                                "id": 258869632200710960639812650790420089354,
                                                "annotation": "c"
                                            }
                                        }
                                    }
                                ]
                            }
                        }
                    ],
                    "transition_constraints": [
                        {
                            "annotation": "(b == next(a))",
                            "expr": {
                                "Sum": [
                                    {
                                        "Forward": [
                                            {
                                                "id": 258869587040658327507391136965088381450,
                                                "phase": 0,
                                                "annotation": "b"
                                            },
                                            false
                                        ]
                                    },
                                    {
                                        "Neg": {
                                            "Forward": [
                                                {
                                                    "id": 258869580702405326369584955980151130634,
                                                    "phase": 0,
                                                    "annotation": "a"
                                                },
                                                true
                                            ]
                                        }
                                    }
                                ]
                            }
                        },
                        {
                            "annotation": "(c == next(b))",
                            "expr": {
                                "Sum": [
                                    {
                                        "Internal": {
                                            "id": 258869632200710960639812650790420089354,
                                            "annotation": "c"
                                        }
                                    },
                                    {
                                        "Neg": {
                                            "Forward": [
                                                {
                                                    "id": 258869587040658327507391136965088381450,
                                                    "phase": 0,
                                                    "annotation": "b"
                                                },
                                                true
                                            ]
                                        }
                                    }
                                ]
                            }
                        },
                        {
                            "annotation": "(n == next(n))",
                            "expr": {
                                "Sum": [
                                    {
                                        "Forward": [
                                            {
                                                "id": 258869589417503202934383108674030275082,
                                                "phase": 0,
                                                "annotation": "n"
                                            },
                                            false
                                        ]
                                    },
                                    {
                                        "Neg": {
                                            "Forward": [
                                                {
                                                    "id": 258869589417503202934383108674030275082,
                                                    "phase": 0,
                                                    "annotation": "n"
                                                },
                                                true
                                            ]
                                        }
                                    }
                                ]
                            }
                        }
                    ],
                    "lookups": [],
                    "annotations": {
                        "258869632200710960639812650790420089354": "c"
                    }
                },
                "258869646461780213207493341245063432714": {
                    "id": 258869646461780213207493341245063432714,
                    "name": "padding",
                    "signals": [],
                    "constraints": [],
                    "transition_constraints": [
                        {
                            "annotation": "(b == next(b))",
                            "expr": {
                                "Sum": [
                                    {
                                        "Forward": [
                                            {
                                                "id": 258869587040658327507391136965088381450,
                                                "phase": 0,
                                                "annotation": "b"
                                            },
                                            false
                                        ]
                                    },
                                    {
                                        "Neg": {
                                            "Forward": [
                                                {
                                                    "id": 258869587040658327507391136965088381450,
                                                    "phase": 0,
                                                    "annotation": "b"
                                                },
                                                true
                                            ]
                                        }
                                    }
                                ]
                            }
                        },
                        {
                            "annotation": "(n == next(n))",
                            "expr": {
                                "Sum": [
                                    {
                                        "Forward": [
                                            {
                                                "id": 258869589417503202934383108674030275082,
                                                "phase": 0,
                                                "annotation": "n"
                                            },
                                            false
                                        ]
                                    },
                                    {
                                        "Neg": {
                                            "Forward": [
                                                {
                                                    "id": 258869589417503202934383108674030275082,
                                                    "phase": 0,
                                                    "annotation": "n"
                                                },
                                                true
                                            ]
                                        }
                                    }
                                ]
                            }
                        }
                    ],
                    "lookups": [],
                    "annotations": {}
                }
            },
            "forward_signals": [
                {
                    "id": 258869580702405326369584955980151130634,
                    "phase": 0,
                    "annotation": "a"
                },
                {
                    "id": 258869587040658327507391136965088381450,
                    "phase": 0,
                    "annotation": "b"
                },
                {
                    "id": 258869589417503202934383108674030275082,
                    "phase": 0,
                    "annotation": "n"
                }
            ],
            "shared_signals": [],
            "fixed_signals": [],
            "exposed": [
                [
                    {
                        "Forward": [
                            {
                                "id": 258869587040658327507391136965088381450,
                                "phase": 0,
                                "annotation": "b"
                            },
                            false
                        ]
                    },
                    {
                        "Last": -1
                    }
                ],
                [
                    {
                        "Forward": [
                            {
                                "id": 258869589417503202934383108674030275082,
                                "phase": 0,
                                "annotation": "n"
                            },
                            false
                        ]
                    },
                    {
                        "Last": -1
                    }
                ]
            ],
            "annotations": {
                "258869580702405326369584955980151130634": "a",
                "258869587040658327507391136965088381450": "b",
                "258869589417503202934383108674030275082": "n",
                "258869595755756204079859764249309612554": "fibo_first_step",
                "258869628239302834927102989021255174666": "fibo_step",
                "258869646461780213207493341245063432714": "padding"
            },
            "fixed_assignments": null,
            "first_step": 258869595755756204079859764249309612554,
            "last_step": 258869646461780213207493341245063432714,
            "num_steps": 10,
            "q_enable": true,
            "id": 258867373405797678961444396351437277706
        }
        "#;
        let circuit: Circuit<Fr, ()> = serde_json::from_str(json).unwrap();
        println!("{:?}", circuit);
    }

    #[test]
    fn test_step_type() {
        let json = r#"
        {
            "id":1,
            "name":"fibo",
            "signals":[
                {
                    "id":1,
                    "annotation":"a"
                },
                {
                    "id":2,
                    "annotation":"b"
                }
            ],
            "constraints":[
                {
                    "annotation":"constraint",
                    "expr":{
                        "Sum":[
                            {
                                "Const":[1, 0, 0, 0]
                            },
                            {
                                "Mul":[
                                    {
                                        "Internal":{
                                            "id":3,
                                            "annotation":"c"
                                        }
                                    },
                                    {
                                        "Const":[3, 0, 0, 0]
                                    }
                                ]
                            }
                        ]
                    }
                },
                {
                    "annotation":"constraint",
                    "expr":{
                        "Sum":[
                            {
                                "Const":[1, 0, 0, 0]
                            },
                            {
                                "Mul":[
                                    {
                                        "Shared":[
                                            {
                                                "id":4,
                                                "phase":2,
                                                "annotation":"d"
                                            },
                                            1
                                        ]
                                    },
                                    {
                                        "Const":[3, 0, 0, 0]
                                    }
                                ]
                            }
                        ]
                    }
                }
            ],
            "transition_constraints":[
                {
                    "annotation":"trans",
                    "expr":{
                        "Sum":[
                            {
                                "Const":[1, 0, 0, 0]
                            },
                            {
                                "Mul":[
                                    {
                                        "Forward":[
                                            {
                                                "id":5,
                                                "phase":1,
                                                "annotation":"e"
                                            },
                                            true
                                        ]
                                    },
                                    {
                                        "Const":[3, 0, 0, 0]
                                    }
                                ]
                            }
                        ]
                    }
                },
                {
                    "annotation":"trans",
                    "expr":{
                        "Sum":[
                            {
                                "Const":[1, 0, 0, 0]
                            },
                            {
                                "Mul":[
                                    {
                                        "Fixed":[
                                            {
                                                "id":6,
                                                "annotation":"e"
                                            },
                                            2
                                        ]
                                    },
                                    {
                                        "Const":[3, 0, 0, 0]
                                    }
                                ]
                            }
                        ]
                    }
                }
            ],
            "lookups":[],
            "annotations":{
                "5":"a",
                "6":"b",
                "7":"c"
            }
        }
        "#;
        let step_type: StepType<Fr> = serde_json::from_str(json).unwrap();
        println!("{:?}", step_type);
    }

    #[test]
    fn test_constraint() {
        let json = r#"
        {"annotation": "constraint",
        "expr": 
        {
            "Sum": [
                {
                "Internal": {
                    "id": 27,
                    "annotation": "a"
                }
                },
                {
                "Fixed": [
                    {
                        "id": 28,
                        "annotation": "b"
                    },
                    1
                ]
                },
                {
                "Shared": [
                    {
                        "id": 29,
                        "phase": 1,
                        "annotation": "c"
                    },
                    2
                ]
                },
                {
                "Forward": [
                    {
                        "id": 30,
                        "phase": 2,
                        "annotation": "d"
                    },
                    true
                ]
                },
                {
                "StepTypeNext": {
                    "id": 31,
                    "annotation": "e"
                }
                },
                {
                "Const": [3, 0, 0, 0]
                },
                {
                "Mul": [
                    {
                    "Const": [4, 0, 0, 0]
                    },
                    {
                    "Const": [5, 0, 0, 0]
                    }
                ]
                },
                {
                "Neg": {
                    "Const": [2, 0, 0, 0]
                }
                },
                {
                "Pow": [
                    {
                    "Const": [3, 0, 0, 0]
                    },
                    4
                ]
                }
            ]
            }
        }"#;
        let constraint: Constraint<Fr> = serde_json::from_str(json).unwrap();
        println!("{:?}", constraint);
        let transition_constraint: TransitionConstraint<Fr> = serde_json::from_str(json).unwrap();
        println!("{:?}", transition_constraint);
    }

    #[test]
    fn test_expr() {
        let json = r#"
        {
            "Sum": [
                {
                "Internal": {
                    "id": 27,
                    "annotation": "a"
                }
                },
                {
                "Fixed": [
                    {
                        "id": 28,
                        "annotation": "b"
                    },
                    1
                ]
                },
                {
                "Shared": [
                    {
                        "id": 29,
                        "phase": 1,
                        "annotation": "c"
                    },
                    2
                ]
                },
                {
                "Forward": [
                    {
                        "id": 30,
                        "phase": 2,
                        "annotation": "d"
                    },
                    true
                ]
                },
                {
                "StepTypeNext": {
                    "id": 31,
                    "annotation": "e"
                }
                },
                {
                "Const": [3, 0, 0, 0]
                },
                {
                "Mul": [
                    {
                    "Const": [4, 0, 0, 0]
                    },
                    {
                    "Const": [5, 0, 0, 0]
                    }
                ]
                },
                {
                "Neg": {
                    "Const": [2, 0, 0, 0]
                }
                },
                {
                "Pow": [
                    {
                    "Const": [3, 0, 0, 0]
                    },
                    4
                ]
                }
            ]
            }"#;
        let expr: Expr<Fr, Queriable<Fr>> = serde_json::from_str(json).unwrap();
        println!("{:?}", expr);
    }
}

#[pyfunction]
fn convert_and_print_ast(json: &PyString) {
    let circuit: Circuit<Fr, ()> =
        serde_json::from_str(json.to_str().expect("PyString convertion failed."))
            .expect("Json deserialization to Circuit failed.");
    println!("{:?}", circuit);
}

#[pyfunction]
fn convert_and_print_trace_witness(json: &PyString) {
    let trace_witness: TraceWitness<Fr> =
        serde_json::from_str(json.to_str().expect("PyString convertion failed."))
            .expect("Json deserialization to TraceWitness failed.");
    println!("{:?}", trace_witness);
}

#[pyfunction]
fn ast_to_halo2(json: &PyString) -> u128 {
    let uuid = chiquito_ast_to_halo2(json.to_str().expect("PyString convertion failed."));

    uuid
}

#[pyfunction]
<<<<<<< HEAD
fn to_pil(witness_json: &PyString, rust_id: &PyLong, circuit_name: &PyString) -> String {
    let pil = chiquito_ast_to_pil(
        witness_json.to_str().expect("PyString convertion failed."),
        rust_id.extract().expect("PyLong convertion failed."),
        circuit_name.to_str().expect("PyString convertion failed."),
    );

    println!("{}", pil);
    pil
=======
fn ast_map_store(json: &PyString) -> u128 {
    let uuid = chiquito_ast_map_store(json.to_str().expect("PyString convertion failed."));

    uuid
>>>>>>> 69745a5e
}

#[pyfunction]
fn halo2_mock_prover(witness_json: &PyString, rust_id: &PyLong, k: &PyLong) {
    chiquito_halo2_mock_prover(
        witness_json.to_str().expect("PyString convertion failed."),
        rust_id.extract().expect("PyLong convertion failed."),
        k.extract().expect("PyLong convertion failed."),
    );
}

#[pyfunction]
fn super_circuit_halo2_mock_prover(rust_ids: &PyList, super_witness: &PyDict, k: &PyLong) {
    let uuids = rust_ids
        .iter()
        .map(|rust_id| {
            rust_id
                .downcast::<PyLong>()
                .expect("PyAny downcast failed.")
                .extract()
                .expect("PyLong convertion failed.")
        })
        .collect::<Vec<UUID>>();

    let super_witness = super_witness
        .iter()
        .map(|(key, value)| {
            (
                key.downcast::<PyLong>()
                    .expect("PyAny downcast failed.")
                    .extract()
                    .expect("PyLong convertion failed."),
                value
                    .downcast::<PyString>()
                    .expect("PyAny downcast failed.")
                    .to_str()
                    .expect("PyString convertion failed."),
            )
        })
        .collect::<HashMap<u128, &str>>();

    chiquito_super_circuit_halo2_mock_prover(
        uuids,
        super_witness,
        k.extract().expect("PyLong convertion failed."),
    )
}

#[pymodule]
fn rust_chiquito(_py: Python, m: &PyModule) -> PyResult<()> {
    m.add_function(wrap_pyfunction!(convert_and_print_ast, m)?)?;
    m.add_function(wrap_pyfunction!(convert_and_print_trace_witness, m)?)?;
    m.add_function(wrap_pyfunction!(ast_to_halo2, m)?)?;
<<<<<<< HEAD
    m.add_function(wrap_pyfunction!(to_pil, m)?)?;
=======
    m.add_function(wrap_pyfunction!(ast_map_store, m)?)?;
>>>>>>> 69745a5e
    m.add_function(wrap_pyfunction!(halo2_mock_prover, m)?)?;
    m.add_function(wrap_pyfunction!(super_circuit_halo2_mock_prover, m)?)?;
    Ok(())
}<|MERGE_RESOLUTION|>--- conflicted
+++ resolved
@@ -1857,7 +1857,6 @@
 }
 
 #[pyfunction]
-<<<<<<< HEAD
 fn to_pil(witness_json: &PyString, rust_id: &PyLong, circuit_name: &PyString) -> String {
     let pil = chiquito_ast_to_pil(
         witness_json.to_str().expect("PyString convertion failed."),
@@ -1867,12 +1866,13 @@
 
     println!("{}", pil);
     pil
-=======
+}
+
+#[pyfunction]
 fn ast_map_store(json: &PyString) -> u128 {
     let uuid = chiquito_ast_map_store(json.to_str().expect("PyString convertion failed."));
 
     uuid
->>>>>>> 69745a5e
 }
 
 #[pyfunction]
@@ -1926,11 +1926,8 @@
     m.add_function(wrap_pyfunction!(convert_and_print_ast, m)?)?;
     m.add_function(wrap_pyfunction!(convert_and_print_trace_witness, m)?)?;
     m.add_function(wrap_pyfunction!(ast_to_halo2, m)?)?;
-<<<<<<< HEAD
     m.add_function(wrap_pyfunction!(to_pil, m)?)?;
-=======
     m.add_function(wrap_pyfunction!(ast_map_store, m)?)?;
->>>>>>> 69745a5e
     m.add_function(wrap_pyfunction!(halo2_mock_prover, m)?)?;
     m.add_function(wrap_pyfunction!(super_circuit_halo2_mock_prover, m)?)?;
     Ok(())
