--- conflicted
+++ resolved
@@ -1842,7 +1842,6 @@
 }
 
 #[pyfunction]
-<<<<<<< HEAD
 fn to_pil(witness_json: &PyString, rust_id: &PyLong) -> String {
     let pil = chiquito_ast_to_pil(
         witness_json.to_str().expect("PyString convertion failed."),
@@ -1853,10 +1852,7 @@
 }
 
 #[pyfunction]
-fn halo2_mock_prover(witness_json: &PyString, rust_id: &PyLong) {
-=======
 fn halo2_mock_prover(witness_json: &PyString, rust_id: &PyLong, k: &PyLong) {
->>>>>>> a0dfad67
     chiquito_halo2_mock_prover(
         witness_json.to_str().expect("PyString convertion failed."),
         rust_id.extract().expect("PyLong convertion failed."),
