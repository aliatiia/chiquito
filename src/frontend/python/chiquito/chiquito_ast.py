--- conflicted
+++ resolved
@@ -1,11 +1,8 @@
 from __future__ import annotations
 from typing import Callable, List, Dict, Optional, Tuple
 from dataclasses import dataclass, field, asdict
-<<<<<<< HEAD
-=======
 
 # from chiquito import wit_gen, expr, query, util
->>>>>>> 313b3540
 
 from wit_gen import FixedGenContext, FixedAssignment, TraceWitness
 from expr import Expr
