--- conflicted
+++ resolved
@@ -2,16 +2,10 @@
 from typing import List, Dict
 from enum import Enum
 from typing import Callable, Any
-<<<<<<< HEAD
-from chiquito import rust_chiquito  # rust bindings
-import json
-=======
 
 # import rust_chiquito  # rust bindings
 from chiquito import rust_chiquito
 import json
-from chiquito import chiquito_ast, wit_gen
->>>>>>> 313b3540
 
 from chiquito_ast import ASTCircuit, ASTStepType, ExposeOffset, ASTSuperCircuit
 from query import Internal, Forward, Queriable, Shared, Fixed
@@ -145,7 +139,6 @@
         step_instance: StepInstance = step_type.gen_step_instance(args)
         self.witness.step_instances.append(step_instance)
 
-<<<<<<< HEAD
     # called under fixed_gen()
     def assign(self: Circuit, offset: int, lhs: Queriable, rhs: F):
         assert self.mode == CircuitMode.FixedGen
@@ -154,7 +147,6 @@
                 "FixedGenContext: must have initiated fixed_gen_context before calling assign()"
             )
         self.fixed_gen_context.assign(offset, lhs, rhs)
-=======
     def needs_padding(self: Circuit) -> bool:
         assert self.mode == CircuitMode.Trace
         return len(self.witness.step_instances) < self.ast.num_steps
@@ -163,7 +155,6 @@
         assert self.mode == CircuitMode.Trace
         while self.needs_padding():
             self.add(step_type, args)
->>>>>>> 313b3540
 
     def gen_witness(self: Circuit, args: Any) -> TraceWitness:
         self.mode = CircuitMode.Trace
