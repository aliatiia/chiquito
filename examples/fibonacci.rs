use std::hash::Hash;

use chiquito::{
    ast::expr::*,
    backend::halo2::{chiquito2Halo2, ChiquitoHalo2}, /* compiles to Chiquito Halo2 backend,
                                                      * which can be integrated into Halo2
                                                      * circuit */
    compiler::{
        cell_manager::{MaxWidthCellManager, SingleRowCellManager}, /* input for constructing the compiler */
        step_selector::SimpleStepSelectorBuilder, // input for constructing the compiler
        Compiler,                                 // compiles AST to IR
    },
    dsl::{
        cb::*,   // functions for constraint building
        circuit, // main function for constructing an AST circuit
    },
    ir::Circuit, // IR object that the compiler compiles to
};
use halo2_proofs::{
    arithmetic::Field, circuit::SimpleFloorPlanner, dev::MockProver, halo2curves::bn256::Fr,
    plonk::ConstraintSystem,
};

// the main circuit function: returns the compiled IR of a Chiquito circuit
// Generic types F, (), (u64, 64) stand for:
// 1. type that implements a field trait
// 2. empty trace arguments, i.e. (), because there are no external inputs to the Chiquito circuit
// 3. two witness generation arguments both of u64 type, i.e. (u64, u64)
<<<<<<< HEAD
fn fibo_circuit<F: FieldExt>() -> (Circuit<F, (), (u64, u64)>, Circuit<F, (), (u64, u64)>) {
=======
fn fibo_circuit<F: Field + From<u64>>() -> Circuit<F, (), (u64, u64)> {
>>>>>>> 5f935ded
    // PLONKish table for the Fibonacci circuit:
    // | a | b | c |
    // | 1 | 1 | 2 |
    // | 1 | 2 | 3 |
    // | 2 | 3 | 5 |
    // | 3 | 5 | 8 |
    // ...
    let fibo = circuit::<F, (), (u64, u64), _>("fibonacci", |ctx| {
        // the following objects (forward signals, steptypes) are defined on the circuit-level

        // forward signals can have constraints across different steps
        let a = ctx.forward("a");
        let b = ctx.forward("b");

        // initiate step type for future definition
        let fibo_step = ctx.step_type("fibo step");
        let fibo_last_step = ctx.step_type("last step");

        // enforce step type of the first step
        ctx.pragma_first_step(fibo_step);
        // enforce step type of the last step
        ctx.pragma_last_step(fibo_last_step);

        // define step type
        ctx.step_type_def(fibo_step, |ctx| {
            // the following objects (constraints, transition constraints, witness generation
            // function) are defined on the step type-level

            // internal signals can only have constraints within the same step
            let c = ctx.internal("c");

            // in setup we define the constraints of the step
            ctx.setup(move |ctx| {
                // regular constraints are for internal signals only
                // constrain that a + b == c by calling `eq` function from constraint builder
                ctx.constr(eq(a + b, c));

                // transition constraints accepts forward signals as well
                // constrain that b is equal to the next instance of a, by calling `next` on forward
                // signal
                ctx.transition(eq(b, a.next()));
                // constrain that c is equal to the next instance of c, by calling `next` on forward
                // signal
                ctx.transition(eq(c, b.next()));
            });

            // witness generation (wg) function is Turing complete and allows arbitrary user defined
            // logics for assigning witness values wg function is defined here but no
            // witness value is assigned yet
            ctx.wg(move |ctx, (a_value, b_value)| {
                println!("fib line wg: {} {} {}", a_value, b_value, a_value + b_value);
                // assign arbitrary input values from witness generation function to witnesses
                ctx.assign(a, a_value.field());
                ctx.assign(b, b_value.field());
                ctx.assign(c, (a_value + b_value).field());
            });
        });

        ctx.step_type_def(fibo_last_step, |ctx| {
            let c = ctx.internal("c");

            ctx.setup(move |ctx| {
                // constrain that a + b == c by calling `eq` function from constraint builder
                // no transition constraint needed for the next instances of a and b, because it's
                // the last step
                ctx.constr(eq(a + b, c));
            });

            ctx.wg(move |ctx, (a_value, b_value)| {
                println!(
                    "fib last line wg: {} {} {}",
                    a_value,
                    b_value,
                    a_value + b_value
                );
                ctx.assign(a, a_value.field());
                ctx.assign(b, b_value.field());
                ctx.assign(c, (a_value + b_value).field());
            });
        });

        // trace function is responsible for adding step instantiations defined in step_type_def
        // function above trace function is Turing complete and allows arbitrary user
        // defined logics for assigning witness values
        ctx.trace(move |ctx, _| {
            // add function adds a step instantiation to the main circuit and calls witness
            // generation function defined in step_type_def input values for witness
            // generation function are (1, 1) in this step instance
            ctx.add(&fibo_step, (1, 1));
            let mut a = 1;
            let mut b = 2;

            for _i in 1..10 {
                ctx.add(&fibo_step, (a, b));

                let prev_a = a;
                a = b;
                b += prev_a;
            }

            ctx.add(&fibo_last_step, (a, b));
        })
    });

    // single row cell manager places all signals of a step instance in one PLONKish table row, i.e.
    // all super rows are height 1
    let compiler_single_row = Compiler::new(SingleRowCellManager {}, SimpleStepSelectorBuilder {});
    // max width cell manager customizes the maximum column width of step instances and adjust the
    // number of PLONKish table rows accordingly
    let compiler_max_width = Compiler::new(
        MaxWidthCellManager { max_width: 1 },
        SimpleStepSelectorBuilder {},
    );

    (
        compiler_single_row.compile(&fibo),
        compiler_max_width.compile(&fibo),
    )
}

// After compiling Chiquito AST to an IR, it is further parsed by a Chiquito Halo2 backend and
// integrated into a Halo2 circuit, which is done by the boilerplate code below.

// *** Halo2 boilerplate ***
#[derive(Clone)]
struct FiboConfig<F: Field + From<u64>> {
    // ChiquitoHalo2 object in the bytecode circuit config struct
    compiled: ChiquitoHalo2<F, (), (u64, u64)>,
}

<<<<<<< HEAD
impl<F: FieldExt> FiboConfig<F> {
    fn new(meta: &mut ConstraintSystem<F>, cell_manager: String) -> FiboConfig<F> {
=======
impl<F: Field + From<u64> + Hash> FiboConfig<F> {
    fn new(meta: &mut ConstraintSystem<F>) -> FiboConfig<F> {
>>>>>>> 5f935ded
        // chiquito2Halo2 function in Halo2 backend can convert ir::Circuit object to a
        // ChiquitoHalo2 object, which can be further integrated into a Halo2 circuit in the
        // example below
        let mut compiled = if cell_manager == "single_row" {
            chiquito2Halo2(fibo_circuit::<F>().0)
        } else {
            // MaxWidthCellManager with max_width = 1
            chiquito2Halo2(fibo_circuit::<F>().1)
        };

        // ChiquitoHalo2 objects have their own configure and synthesize functions defined in the
        // Chiquito Halo2 backend
        compiled.configure(meta);

        FiboConfig { compiled }
    }
}

macro_rules! impl_fibo_circuit {
    ($circuit_struct:ident, $cell_manager:expr) => {
        #[derive(Default)]
        struct $circuit_struct {}

<<<<<<< HEAD
        impl<F: FieldExt> halo2_proofs::plonk::Circuit<F> for $circuit_struct {
            type Config = FiboConfig<F>;
=======
// integrate Chiquito circuit into a Halo2 circuit
impl<F: Field + From<u64> + Hash> halo2_proofs::plonk::Circuit<F> for FiboCircuit {
    type Config = FiboConfig<F>;
>>>>>>> 5f935ded

            type FloorPlanner = SimpleFloorPlanner;

            fn without_witnesses(&self) -> Self {
                Self::default()
            }

            fn configure(meta: &mut halo2_proofs::plonk::ConstraintSystem<F>) -> Self::Config {
                FiboConfig::<F>::new(meta, $cell_manager.to_string())
            }

            fn synthesize(
                &self,
                config: Self::Config,
                mut layouter: impl halo2_proofs::circuit::Layouter<F>,
            ) -> Result<(), halo2_proofs::plonk::Error> {
                config.compiled.synthesize(&mut layouter, ());

                Ok(())
            }
        }
    };
}

impl_fibo_circuit!(FiboCircuitSingleRowCellManager, "single_row");
impl_fibo_circuit!(FiboCircuitMaxWidthCellManager, "max_width");

macro_rules! run_circuit {
    ($circuit_type:ty) => {{
        let circuit = <$circuit_type>::default();

        let prover = MockProver::<Fr>::run(7, &circuit, Vec::new()).unwrap();

        let result = prover.verify_par();

        println!("{:#?}", result);

        if let Err(failures) = &result {
            for failure in failures.iter() {
                println!("{}", failure);
            }
        }
    }};
}

// standard main function for a Halo2 circuit
fn main() {
    run_circuit!(FiboCircuitSingleRowCellManager);
    run_circuit!(FiboCircuitMaxWidthCellManager);
}<|MERGE_RESOLUTION|>--- conflicted
+++ resolved
@@ -26,11 +26,7 @@
 // 1. type that implements a field trait
 // 2. empty trace arguments, i.e. (), because there are no external inputs to the Chiquito circuit
 // 3. two witness generation arguments both of u64 type, i.e. (u64, u64)
-<<<<<<< HEAD
-fn fibo_circuit<F: FieldExt>() -> (Circuit<F, (), (u64, u64)>, Circuit<F, (), (u64, u64)>) {
-=======
 fn fibo_circuit<F: Field + From<u64>>() -> Circuit<F, (), (u64, u64)> {
->>>>>>> 5f935ded
     // PLONKish table for the Fibonacci circuit:
     // | a | b | c |
     // | 1 | 1 | 2 |
@@ -161,13 +157,8 @@
     compiled: ChiquitoHalo2<F, (), (u64, u64)>,
 }
 
-<<<<<<< HEAD
-impl<F: FieldExt> FiboConfig<F> {
-    fn new(meta: &mut ConstraintSystem<F>, cell_manager: String) -> FiboConfig<F> {
-=======
 impl<F: Field + From<u64> + Hash> FiboConfig<F> {
     fn new(meta: &mut ConstraintSystem<F>) -> FiboConfig<F> {
->>>>>>> 5f935ded
         // chiquito2Halo2 function in Halo2 backend can convert ir::Circuit object to a
         // ChiquitoHalo2 object, which can be further integrated into a Halo2 circuit in the
         // example below
@@ -191,14 +182,9 @@
         #[derive(Default)]
         struct $circuit_struct {}
 
-<<<<<<< HEAD
-        impl<F: FieldExt> halo2_proofs::plonk::Circuit<F> for $circuit_struct {
-            type Config = FiboConfig<F>;
-=======
 // integrate Chiquito circuit into a Halo2 circuit
 impl<F: Field + From<u64> + Hash> halo2_proofs::plonk::Circuit<F> for FiboCircuit {
     type Config = FiboConfig<F>;
->>>>>>> 5f935ded
 
             type FloorPlanner = SimpleFloorPlanner;
 
