{
 "cells": [
  {
   "attachments": {},
   "cell_type": "markdown",
   "id": "0d703199-2067-4ebc-b6ed-b04470587279",
   "metadata": {},
   "source": [
    "# Part 1: Introduction to Chiquito's Python Frontend\n",
    "\n",
    "Chiquito is a high-level structured language for implementing zero knowledge proof applications, currently being implemented in the DSL Working Group of PSE, Ethereum Foundation. It is a step-based zkDSL (zero knowledge domain specific language) that provides better syntax and abstraction for features like constraint building and column placement when writing PLONKish circuits, which supports custom gates and lookup arguments. Chiquito has a Halo2 backend, which is a low level zkDSL that writes circuits using the PLONKish arithemtization. Chiquito is working on supporting additional backends.\n",
    "\n",
    "Chiquito can be written in both Python and Rust. This tutorial focuses on Python.\n",
    "\n",
    "Chiquito's Python frontend is located in a [subfolder here](https://github.com/privacy-scaling-explorations/chiquito/tree/main/src/frontend/python). It exposes Python functions that user writes circuits with. Chiquito's [Rust functions](https://github.com/privacy-scaling-explorations/chiquito/tree/main/src) are called by the Python functions behind the scenes and converts what the user writes into a Halo2 circuit.\n",
    "\n",
    "The key advantages of Chiquito and its Python frontend include: \n",
    "- Abstraction and simplification on the readability and learnability of Halo2 circuits.\n",
    "- Composabiity with other Halo2 circuits.\n",
    "- Modularity of using multiple frontends (Python and Rust) and backends (Halo2 and beyond).\n",
    "- Smooth user experience with a dynamically typed language (Python).\n",
    "\n",
    "For more on why you need Chiquito and its Python frontend, refer to [What is Chiquito?](https://hackmd.io/h6innd6RTwex4aBExignhw), [Chiquito README](https://github.com/privacy-scaling-explorations/chiquito#readme), and the [Appendix](https://github.com/privacy-scaling-explorations/chiquito/blob/main/Appendix.md/#design-principles) on its design principles. For more on PLONKish concepts and Halo2 circuits, refer to the [Halo2 book](https://zcash.github.io/halo2/index.html)."
   ]
  }
 ],
 "metadata": {
  "kernelspec": {
<<<<<<< HEAD
   "display_name": "Python 3 (ipykernel)",
   "language": "python",
   "name": "python3"
=======
   "display_name": "chiquito_kernel",
   "language": "python",
   "name": "chiquito_kernel"
>>>>>>> 313b3540
  },
  "language_info": {
   "codemirror_mode": {
    "name": "ipython",
    "version": 3
   },
   "file_extension": ".py",
   "mimetype": "text/x-python",
   "name": "python",
   "nbconvert_exporter": "python",
   "pygments_lexer": "ipython3",
   "version": "3.11.4"
  }
 },
 "nbformat": 4,
 "nbformat_minor": 5
}<|MERGE_RESOLUTION|>--- conflicted
+++ resolved
@@ -26,15 +26,9 @@
  ],
  "metadata": {
   "kernelspec": {
-<<<<<<< HEAD
-   "display_name": "Python 3 (ipykernel)",
-   "language": "python",
-   "name": "python3"
-=======
    "display_name": "chiquito_kernel",
    "language": "python",
    "name": "chiquito_kernel"
->>>>>>> 313b3540
   },
   "language_info": {
    "codemirror_mode": {
